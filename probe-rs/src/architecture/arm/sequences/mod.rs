--- conflicted
+++ resolved
@@ -1,11 +1,9 @@
 //! Debug sequences to operate special requirements ARM targets.
 
-<<<<<<< HEAD
+mod nrf;
 pub mod nrf52;
 pub mod nrf53;
-=======
-pub mod nrf;
->>>>>>> bcaa4191
+pub mod nrf91;
 pub mod nxp;
 pub mod stm32f_series;
 pub mod stm32h7;
