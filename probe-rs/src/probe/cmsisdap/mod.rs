pub mod commands;
pub mod tools;

use crate::{
    architecture::arm::{
        communication_interface::DapProbe,
        communication_interface::UninitializedArmProbe,
        dp::{Abort, Ctrl},
        swo::poll_interval_from_buf_size,
<<<<<<< HEAD
        ArmCommunicationInterface, DapError, Pins, PortType, RawDapAccess, Register, SwoAccess,
        SwoConfig, SwoMode,
=======
        ArmCommunicationInterface, DapError, DpAddress, PortType, RawDapAccess, Register,
        SwoAccess, SwoConfig, SwoMode,
>>>>>>> efad68e1
    },
    probe::{cmsisdap::commands::CmsisDapError, BatchCommand},
    DebugProbe, DebugProbeError, DebugProbeSelector, Error as ProbeRsError, WireProtocol,
};

use commands::{
    general::{
        connect::{ConnectRequest, ConnectResponse},
        disconnect::{DisconnectRequest, DisconnectResponse},
        host_status::{HostStatusRequest, HostStatusResponse},
        info::{Capabilities, Command, PacketCount, PacketSize, SWOTraceBufferSize},
        reset::{ResetRequest, ResetResponse},
    },
    swd,
    swj::{
        clock::{SWJClockRequest, SWJClockResponse},
        pins::{SWJPinsRequest, SWJPinsRequestBuilder, SWJPinsResponse},
        sequence::{SequenceRequest, SequenceResponse},
    },
    swo,
    transfer::{
        configure::{ConfigureRequest, ConfigureResponse},
        Ack, InnerTransferRequest, TransferBlockRequest, TransferBlockResponse, TransferRequest,
        TransferResponse, RW,
    },
    CmsisDapDevice, SendError, Status,
};

use log::{debug, warn};

use std::time::Duration;

impl From<SendError> for DebugProbeError {
    fn from(e: SendError) -> Self {
        Self::from(CmsisDapError::from(e))
    }
}

pub struct CmsisDap {
    pub device: CmsisDapDevice,
    _hw_version: u8,
    _jtag_version: u8,
    protocol: Option<WireProtocol>,

    packet_size: Option<u16>,
    packet_count: Option<u8>,
    capabilities: Option<Capabilities>,
    swo_buffer_size: Option<usize>,
    swo_active: bool,
    swo_streaming: bool,

    /// Speed in kHz
    speed_khz: u32,

    batch: Vec<BatchCommand>,
}

impl std::fmt::Debug for CmsisDap {
    fn fmt(&self, fmt: &mut std::fmt::Formatter<'_>) -> std::fmt::Result {
        fmt.debug_struct("CmsisDap")
            .field("protocol", &self.protocol)
            .field("packet_size", &self.packet_size)
            .field("packet_count", &self.packet_count)
            .field("capabilities", &self.capabilities)
            .field("swo_buffer_size", &self.swo_buffer_size)
            .field("swo_active", &self.swo_active)
            .field("swo_streaming", &self.swo_streaming)
            .field("speed_khz", &self.speed_khz)
            .finish()
    }
}

impl CmsisDap {
    pub fn new_from_device(device: CmsisDapDevice) -> Self {
        // Discard anything left in buffer, as otherwise
        // we'll get out of sync between requests and responses.
        device.drain();

        Self {
            device,
            _hw_version: 0,
            _jtag_version: 0,
            protocol: None,
            packet_count: None,
            packet_size: None,
            capabilities: None,
            swo_buffer_size: None,
            swo_active: false,
            swo_streaming: false,
            speed_khz: 1_000,
            batch: Vec::new(),
        }
    }

    /// Set maximum JTAG/SWD clock frequency to use, in Hz.
    ///
    /// The actual clock frequency used by the device might be lower.
    fn set_swj_clock(&mut self, clock_hz: u32) -> Result<(), CmsisDapError> {
        commands::send_command::<SWJClockRequest, SWJClockResponse>(
            &mut self.device,
            SWJClockRequest(clock_hz),
        )
        .map_err(CmsisDapError::from)
        .and_then(|v| match v {
            SWJClockResponse(Status::DAPOk) => Ok(()),
            SWJClockResponse(Status::DAPError) => Err(CmsisDapError::ErrorResponse),
        })
    }

    fn transfer_configure(&mut self, request: ConfigureRequest) -> Result<(), CmsisDapError> {
        commands::send_command::<ConfigureRequest, ConfigureResponse>(&mut self.device, request)
            .map_err(CmsisDapError::from)
            .and_then(|v| match v {
                ConfigureResponse(Status::DAPOk) => Ok(()),
                ConfigureResponse(Status::DAPError) => Err(CmsisDapError::ErrorResponse),
            })
    }

    fn configure_swd(
        &mut self,
        request: swd::configure::ConfigureRequest,
    ) -> Result<(), CmsisDapError> {
        commands::send_command::<swd::configure::ConfigureRequest, swd::configure::ConfigureResponse>(
            &mut self.device,
            request
        )
        .map_err(CmsisDapError::from)
        .and_then(|v| match v {
            swd::configure::ConfigureResponse(Status::DAPOk) => Ok(()),
            swd::configure::ConfigureResponse(Status::DAPError) => Err(CmsisDapError::ErrorResponse),
        })
    }

    fn send_swj_sequences(&mut self, request: SequenceRequest) -> Result<(), CmsisDapError> {
        /* 12 38 FF FF FF FF FF FF FF -> 12 00 // SWJ Sequence
        12 10 9E E7 -> 12 00 // SWJ Sequence
        12 38 FF FF FF FF FF FF FF -> 12 00 // SWJ Sequence */
        //let sequence_1 = SequenceRequest::new(&[0xFF, 0xFF, 0xFF, 0xFF, 0xFF, 0xFF, 0xFF]);

        commands::send_command::<SequenceRequest, SequenceResponse>(&mut self.device, request)
            .map_err(CmsisDapError::from)
            .and_then(|v| match v {
                SequenceResponse(Status::DAPOk) => Ok(()),
                SequenceResponse(Status::DAPError) => Err(CmsisDapError::ErrorResponse),
            })
    }

    /// Immediately send whatever is in our batch if it is not empty.
    ///
    /// This will ensure any pending writes are processed and errors from them
    /// raised if necessary.
    fn process_batch(&mut self) -> Result<u32, DebugProbeError> {
        if self.batch.is_empty() {
            return Ok(0);
        }

        let mut batch = std::mem::take(&mut self.batch);

        debug!("{} items in batch", batch.len());

        for retry in (0..5).rev() {
            debug!("Attempting batch of {} items", batch.len());

            let transfers: Vec<InnerTransferRequest> = batch
                .iter()
                .map(|command| match *command {
                    BatchCommand::Read(port, addr) => {
                        InnerTransferRequest::new(port.into(), RW::R, addr as u8, None)
                    }
                    BatchCommand::Write(port, addr, data) => {
                        InnerTransferRequest::new(port.into(), RW::W, addr as u8, Some(data))
                    }
                })
                .collect();

            let response = commands::send_command::<TransferRequest, TransferResponse>(
                &mut self.device,
                TransferRequest::new(&transfers),
            )
            .map_err(CmsisDapError::from)?;

            let count = response.transfer_count as usize;

            debug!("{:?} of batch of {} items suceeded", count, batch.len());

            if response.transfer_response.protocol_error {
                return Err(DapError::SwdProtocol.into());
            } else {
                match response.transfer_response.ack {
                    Ack::Ok => {
                        log::trace!("Transfer status: ACK");
                        return Ok(response.transfer_data);
                    }
                    Ack::NoAck => {
                        log::trace!("Transfer status: NACK");
                        //try a reset?
                        return Err(DapError::NoAcknowledge.into());
                    }
                    Ack::Fault => {
                        log::trace!("Transfer status: FAULT");

                        // Check the reason for the fault
                        let response = RawDapAccess::raw_read_register(
                            self,
                            PortType::DebugPort,
                            Ctrl::ADDRESS,
                        )?;
                        let ctrl = Ctrl::from(response);
                        log::trace!("Ctrl/Stat register value is: {:?}", ctrl);

                        if ctrl.sticky_err() {
                            let mut abort = Abort(0);

                            // Clear sticky error flags
                            abort.set_stkerrclr(ctrl.sticky_err());

                            RawDapAccess::raw_write_register(
                                self,
                                PortType::DebugPort,
                                Abort::ADDRESS,
                                abort.into(),
                            )?;
                        }

                        log::trace!("draining {:?} and retries left {:?}", count, retry);
                        batch.drain(0..count);
                        continue;
                    }
                    Ack::Wait => {
                        log::trace!("wait",);

                        return Err(DapError::WaitResponse.into());
                    }
                }
            }
        }

        Err(DapError::FaultResponse.into())
    }

    /// Add a BatchCommand to our current batch.
    ///
    /// If the BatchCommand is a Read, this will immediately process the batch
    /// and return the read value. If the BatchCommand is a write, the write is
    /// executed immediately if the batch is full, otherwise it is queued for
    /// later execution.
    fn batch_add(&mut self, command: BatchCommand) -> Result<u32, DebugProbeError> {
        debug!("Adding command to batch: {}", command);

        self.batch.push(command);

        // We always immediately process any reads, which means there will never
        // be more than one read in a batch. We also process whenever the batch
        // is as long as can fit in one packet.
        let max_writes = (self.packet_size.unwrap_or(32) as usize - 3) / (1 + 4);
        match command {
            BatchCommand::Read(_, _) => self.process_batch(),
            _ if self.batch.len() == max_writes => self.process_batch(),
            _ => Ok(0),
        }
    }

    /// Set SWO port to use requested transport.
    ///
    /// Check the probe capabilities to determine which transports are available.
    fn set_swo_transport(
        &mut self,
        transport: swo::TransportRequest,
    ) -> Result<(), DebugProbeError> {
        let response = commands::send_command(&mut self.device, transport)?;
        match response {
            swo::TransportResponse(Status::DAPOk) => Ok(()),
            swo::TransportResponse(Status::DAPError) => Err(SendError::UnexpectedAnswer.into()),
        }
    }

    /// Set SWO port to specified mode.
    ///
    /// Check the probe capabilities to determine which modes are available.
    fn set_swo_mode(&mut self, mode: swo::ModeRequest) -> Result<(), DebugProbeError> {
        let response = commands::send_command(&mut self.device, mode)?;
        match response {
            swo::ModeResponse(Status::DAPOk) => Ok(()),
            swo::ModeResponse(Status::DAPError) => Err(SendError::UnexpectedAnswer.into()),
        }
    }

    /// Set SWO port to specified baud rate.
    ///
    /// Returns `SwoBaudrateNotConfigured` if the probe returns 0,
    /// indicating the requested baud rate was not configured,
    /// and returns the configured baud rate on success (which
    /// may differ from the requested baud rate).
    fn set_swo_baudrate(&mut self, baud: swo::BaudrateRequest) -> Result<u32, DebugProbeError> {
        let response: swo::BaudrateResponse = commands::send_command(&mut self.device, baud)?;
        debug!("Requested baud {}, got {}", baud.0, response.0);
        if response.0 == 0 {
            Err(CmsisDapError::SwoBaudrateNotConfigured.into())
        } else {
            Ok(response.0)
        }
    }

    /// Start SWO trace data capture.
    fn start_swo_capture(&mut self) -> Result<(), DebugProbeError> {
        let response = commands::send_command(&mut self.device, swo::ControlRequest::Start)?;
        match response {
            swo::ControlResponse(Status::DAPOk) => Ok(()),
            swo::ControlResponse(Status::DAPError) => Err(SendError::UnexpectedAnswer.into()),
        }
    }

    /// Stop SWO trace data capture.
    fn stop_swo_capture(&mut self) -> Result<(), DebugProbeError> {
        let response = commands::send_command(&mut self.device, swo::ControlRequest::Stop)?;
        match response {
            swo::ControlResponse(Status::DAPOk) => Ok(()),
            swo::ControlResponse(Status::DAPError) => Err(SendError::UnexpectedAnswer.into()),
        }
    }

    /// Fetch current SWO trace status.
    #[allow(dead_code)]
    fn get_swo_status(&mut self) -> Result<swo::StatusResponse, DebugProbeError> {
        Ok(commands::send_command(
            &mut self.device,
            swo::StatusRequest,
        )?)
    }

    /// Fetch extended SWO trace status.
    ///
    /// request.request_status: request trace status
    /// request.request_count: request remaining bytes in trace buffer
    /// request.request_index: request sequence number and timestamp of next trace sequence
    #[allow(dead_code)]
    fn get_swo_extended_status(
        &mut self,
        request: swo::ExtendedStatusRequest,
    ) -> Result<swo::ExtendedStatusResponse, DebugProbeError> {
        Ok(commands::send_command(&mut self.device, request)?)
    }

    /// Fetch latest SWO trace data by sending a DAP_SWO_Data request.
    fn get_swo_data(&mut self) -> Result<Vec<u8>, DebugProbeError> {
        match self.swo_buffer_size {
            Some(swo_buffer_size) => {
                // We'll request the smaller of the probe's SWO buffer and
                // its maximum packet size. If the probe has less data to
                // send it will respond with as much as it can.
                let n = if let Some(packet_size) = self.packet_size {
                    usize::min(swo_buffer_size, packet_size as usize) as u16
                } else {
                    usize::min(swo_buffer_size, u16::MAX as usize) as u16
                };

                let response: swo::DataResponse =
                    commands::send_command(&mut self.device, swo::DataRequest { max_count: n })?;
                if response.status.error {
                    Err(CmsisDapError::SwoTraceStreamError.into())
                } else {
                    Ok(response.data)
                }
            }
            None => Ok(Vec::new()),
        }
    }
}

impl DebugProbe for CmsisDap {
    fn new_from_selector(
        selector: impl Into<DebugProbeSelector>,
    ) -> Result<Box<Self>, DebugProbeError>
    where
        Self: Sized,
    {
        Ok(Box::new(Self::new_from_device(
            tools::open_device_from_selector(selector)?,
        )))
    }

    fn get_name(&self) -> &str {
        "CMSIS-DAP"
    }

    /// Get the currently set maximum speed.
    ///
    /// CMSIS-DAP offers no possibility to get the actual speed used.
    fn speed(&self) -> u32 {
        self.speed_khz
    }

    /// For CMSIS-DAP, we can set the maximum speed. The actual speed
    /// used by the probe cannot be determined, but it will not be
    /// higher than this value.
    fn set_speed(&mut self, speed_khz: u32) -> Result<u32, DebugProbeError> {
        self.set_swj_clock(speed_khz * 1_000)?;
        self.speed_khz = speed_khz;

        Ok(speed_khz)
    }

    /// Enters debug mode.
    fn attach(&mut self) -> Result<(), DebugProbeError> {
        // get information about the probe
        let PacketCount(packet_count) =
            commands::send_command(&mut self.device, Command::PacketCount)?;
        let PacketSize(packet_size) =
            commands::send_command(&mut self.device, Command::PacketSize)?;

        self.packet_count = Some(packet_count);
        self.packet_size = Some(packet_size);

        // On V1 devices, set the HID report size to the CMSIS-DAP reported packet size.
        // We don't change it on V2 devices since we can use the endpoint maximum length.
        if let CmsisDapDevice::V1 {
            ref mut report_size,
            ..
        } = self.device
        {
            if packet_size > 0 && packet_size as usize != *report_size {
                debug!(
                    "Setting HID report size to packet size of {} bytes",
                    packet_size
                );
                *report_size = packet_size as usize;
            }
        }

        let caps = commands::send_command(&mut self.device, Command::Capabilities)?;
        self.capabilities = Some(caps);
        debug!("Detected probe capabilities: {:?}", caps);

        if caps.swo_uart_implemented || caps.swo_manchester_implemented {
            let swo_size: SWOTraceBufferSize =
                commands::send_command(&mut self.device, Command::SWOTraceBufferSize)?;
            self.swo_buffer_size = Some(swo_size.0 as usize);
            debug!("Probe SWO buffer size: {}", swo_size.0);
        }

        debug!("Attaching to target system (clock = {}kHz)", self.speed_khz);

        let protocol = if let Some(protocol) = self.protocol {
            match protocol {
                WireProtocol::Swd => ConnectRequest::UseSWD,
                WireProtocol::Jtag => ConnectRequest::UseJTAG,
            }
        } else {
            ConnectRequest::UseDefaultPort
        };

        let _result = commands::send_command(&mut self.device, protocol)
            .map_err(CmsisDapError::from)
            .and_then(|v| match v {
                ConnectResponse::SuccessfulInitForSWD => Ok(WireProtocol::Swd),
                ConnectResponse::SuccessfulInitForJTAG => Ok(WireProtocol::Jtag),
                ConnectResponse::InitFailed => Err(CmsisDapError::ErrorResponse),
            })?;

        // Set speed after connecting as it can be reset during protocol selection
        self.set_speed(self.speed_khz)?;

        self.transfer_configure(ConfigureRequest {
            idle_cycles: 0,
            wait_retry: 80,
            match_retry: 0,
        })?;

        self.configure_swd(swd::configure::ConfigureRequest {})?;

        // Tell the probe we are connected so it can turn on an LED.
        let _: Result<HostStatusResponse, _> =
            commands::send_command(&mut self.device, HostStatusRequest::connected(true));

        Ok(())
    }

    /// Leave debug mode.
    fn detach(&mut self) -> Result<(), DebugProbeError> {
        self.process_batch()?;

        if self.swo_active {
            self.disable_swo()
                .map_err(|e| DebugProbeError::ProbeSpecific(e.into()))?;
        }

        let response = commands::send_command(&mut self.device, DisconnectRequest {})?;

        // Tell probe we are disconnected so it can turn off its LED.
        let _: Result<HostStatusResponse, _> =
            commands::send_command(&mut self.device, HostStatusRequest::connected(false));

        match response {
            DisconnectResponse(Status::DAPOk) => Ok(()),
            DisconnectResponse(Status::DAPError) => Err(SendError::UnexpectedAnswer.into()),
        }
    }

    fn select_protocol(&mut self, protocol: WireProtocol) -> Result<(), DebugProbeError> {
        match protocol {
            WireProtocol::Jtag => {
                log::warn!(
                    "Support for JTAG protocol is not yet implemented for CMSIS-DAP based probes."
                );
                Err(DebugProbeError::UnsupportedProtocol(WireProtocol::Jtag))
            }
            WireProtocol::Swd => {
                self.protocol = Some(WireProtocol::Swd);
                Ok(())
            }
        }
    }

    /// Asserts the nRESET pin.
    fn target_reset(&mut self) -> Result<(), DebugProbeError> {
        commands::send_command(&mut self.device, ResetRequest).map(|v: ResetResponse| {
            log::info!("Target reset response: {:?}", v);
        })?;
        Ok(())
    }

    fn target_reset_assert(&mut self) -> Result<(), DebugProbeError> {
        let request = SWJPinsRequestBuilder::new().nreset(false).build();

        commands::send_command(&mut self.device, request).map(|v: SWJPinsResponse| {
            log::info!("Pin response: {:?}", v);
        })?;
        Ok(())
    }

    fn target_reset_deassert(&mut self) -> Result<(), DebugProbeError> {
        let request = SWJPinsRequestBuilder::new().nreset(true).build();

        commands::send_command(&mut self.device, request).map(|v: SWJPinsResponse| {
            log::info!("Pin response: {:?}", v);
        })?;
        Ok(())
    }

    fn get_swo_interface(&self) -> Option<&dyn SwoAccess> {
        Some(self as _)
    }

    fn get_swo_interface_mut(&mut self) -> Option<&mut dyn SwoAccess> {
        Some(self as _)
    }

    fn try_get_arm_interface<'probe>(
        self: Box<Self>,
    ) -> Result<Box<dyn UninitializedArmProbe + 'probe>, (Box<dyn DebugProbe>, DebugProbeError)>
    {
        Ok(Box::new(ArmCommunicationInterface::new(self, false)))
    }

    fn has_arm_interface(&self) -> bool {
        true
    }

    fn into_probe(self: Box<Self>) -> Box<dyn DebugProbe> {
        self
    }
}

impl RawDapAccess for CmsisDap {
    fn select_dp(&mut self, dp: DpAddress) -> Result<(), DebugProbeError> {
        match dp {
            DpAddress::Default => Ok(()), // nop
            DpAddress::Multidrop(targetsel) => {
                for _i in 0..5 {
                    // Flush just in case there were writes queued from before.
                    self.process_batch()?;

                    // dormant-to-swd + line reset
                    self.send_swj_sequences(SequenceRequest::new(&[
                        0xff, 0x92, 0xf3, 0x09, 0x62, 0x95, 0x2d, 0x85, 0x86, 0xe9, 0xaf, 0xdd,
                        0xe3, 0xa2, 0x0e, 0xbc, 0x19, 0xa0, 0xf1, 0xff, 0xff, 0xff, 0xff, 0xff,
                        0xff, 0xff, 0xff, 0x00,
                    ])?)?;

                    // TARGETSEL write.
                    // The TARGETSEL write is not ACKed by design. We can't use a normal register write
                    // because many probes don't even send the data phase when NAK.
                    let parity = targetsel.count_ones() % 2;
                    let data = &((parity as u64) << 45 | (targetsel as u64) << 13 | 0x1f99)
                        .to_le_bytes()[..6];
                    self.send_swj_sequences(SequenceRequest::new(data)?)?;

                    // "A write to the TARGETSEL register must always be followed by a read of the DPIDR register or a line reset. If the
                    // response to the DPIDR read is incorrect, or there is no response, the host must start the sequence again."
                    match self.raw_read_register(PortType::DebugPort, 0) {
                        Ok(res) => {
                            debug!("DPIDR read {:08x}", res);
                            return Ok(());
                        }
                        Err(e) => {
                            debug!("DPIDR read failed, retrying. Error: {:?}", e);
                        }
                    }
                }
                warn!("Giving up on TARGETSEL, too many retries.");
                Err(DapError::NoAcknowledge.into())
            }
        }
    }

    /// Reads the DAP register on the specified port and address.
    fn raw_read_register(&mut self, port: PortType, addr: u8) -> Result<u32, DebugProbeError> {
        self.batch_add(BatchCommand::Read(port, addr as u16))
    }

    /// Writes a value to the DAP register on the specified port and address.
    fn raw_write_register(
        &mut self,
        port: PortType,
        addr: u8,
        value: u32,
    ) -> Result<(), DebugProbeError> {
        self.batch_add(BatchCommand::Write(port, addr as u16, value))
            .map(|_| ())
    }

    fn raw_write_block(
        &mut self,
        port: PortType,
        register_address: u8,
        values: &[u32],
    ) -> Result<(), DebugProbeError> {
        self.process_batch()?;

        // the overhead for a single packet is 6 bytes
        //
        // [0]: HID overhead
        // [1]: Category
        // [2]: DAP Index
        // [3]: Len 1
        // [4]: Len 2
        // [5]: Request type
        //

        let max_packet_size_words = (self.packet_size.unwrap_or(32) - 6) / 4;

        let data_chunk_len = max_packet_size_words as usize;

        for (i, chunk) in values.chunks(data_chunk_len).enumerate() {
            let request = TransferBlockRequest::write_request(
                register_address as u8,
                port.into(),
                Vec::from(chunk),
            );

            debug!("Transfer block: chunk={}, len={} bytes", i, chunk.len() * 4);

            let resp: TransferBlockResponse =
                commands::send_command(&mut self.device, request).map_err(DebugProbeError::from)?;

            if resp.transfer_response != 1 {
                return Err(CmsisDapError::ErrorResponse.into());
            }
        }

        Ok(())
    }

    fn raw_read_block(
        &mut self,
        port: PortType,
        register_address: u8,
        values: &mut [u32],
    ) -> Result<(), DebugProbeError> {
        self.process_batch()?;

        // the overhead for a single packet is 6 bytes
        //
        // [0]: HID overhead
        // [1]: Category
        // [2]: DAP Index
        // [3]: Len 1
        // [4]: Len 2
        // [5]: Request type
        //

        let max_packet_size_words = (self.packet_size.unwrap_or(32) - 6) / 4;

        let data_chunk_len = max_packet_size_words as usize;

        for (i, chunk) in values.chunks_mut(data_chunk_len).enumerate() {
            let request = TransferBlockRequest::read_request(
                register_address as u8,
                port.into(),
                chunk.len() as u16,
            );

            debug!("Transfer block: chunk={}, len={} bytes", i, chunk.len() * 4);

            let resp: TransferBlockResponse =
                commands::send_command(&mut self.device, request).map_err(DebugProbeError::from)?;

            if resp.transfer_response != 1 {
                return Err(CmsisDapError::ErrorResponse.into());
            }

            chunk.clone_from_slice(&resp.transfer_data[..]);
        }

        Ok(())
    }

    fn raw_flush(&mut self) -> Result<(), DebugProbeError> {
        self.process_batch()?;
        Ok(())
    }

    fn into_probe(self: Box<Self>) -> Box<dyn DebugProbe> {
        self
    }

    fn swj_sequence(&mut self, bit_len: u8, bits: u64) -> Result<(), DebugProbeError> {
        let data = bits.to_le_bytes();

        self.send_swj_sequences(SequenceRequest::new(&data, bit_len)?)?;

        Ok(())
    }

    fn swj_pins(
        &mut self,
        pin_out: u32,
        pin_select: u32,
        pin_wait: u32,
    ) -> Result<u32, DebugProbeError> {
        let request = SWJPinsRequest::from_raw_values(pin_out as u8, pin_select as u8, pin_wait);

        let Pins(response) = commands::send_command(&mut self.device, request)?;

        Ok(response as u32)
    }
}

impl DapProbe for CmsisDap {}

impl SwoAccess for CmsisDap {
    fn enable_swo(&mut self, config: &SwoConfig) -> Result<(), ProbeRsError> {
        // We read capabilities on initialisation so it should not be None.
        let caps = self.capabilities.expect("This is a bug. Please report it.");

        // Check requested mode is available in probe capabilities
        match config.mode() {
            SwoMode::Uart if !caps.swo_uart_implemented => {
                return Err(DebugProbeError::ProbeSpecific(
                    CmsisDapError::SwoModeNotAvailable.into(),
                )
                .into())
            }
            SwoMode::Manchester if !caps.swo_manchester_implemented => {
                return Err(DebugProbeError::ProbeSpecific(
                    CmsisDapError::SwoModeNotAvailable.into(),
                )
                .into())
            }
            _ => (),
        }

        // Stop any ongoing trace
        self.stop_swo_capture()?;

        // Set transport. If the dedicated endpoint is available and we have opened
        // the probe in V2 mode and it has an SWO endpoint, request that, otherwise
        // request the DAP_SWO_Data polling mode.
        if caps.swo_streaming_trace_implemented && self.device.swo_streaming_supported() {
            debug!("Starting SWO capture with streaming transport");
            self.set_swo_transport(swo::TransportRequest::WinUsbEndpoint)?;
            self.swo_streaming = true;
        } else {
            debug!("Starting SWO capture with polled transport");
            self.set_swo_transport(swo::TransportRequest::DataCommand)?;
            self.swo_streaming = false;
        }

        // Set mode. We've already checked that the requested mode is listed as supported.
        match config.mode() {
            SwoMode::Uart => self.set_swo_mode(swo::ModeRequest::Uart)?,
            SwoMode::Manchester => self.set_swo_mode(swo::ModeRequest::Manchester)?,
        }

        // Set baud rate.
        let baud = self.set_swo_baudrate(swo::BaudrateRequest(config.baud()))?;
        if baud != config.baud() {
            log::warn!(
                "Target SWO baud rate not met: requested {}, got {}",
                config.baud(),
                baud
            );
        }

        self.start_swo_capture()?;

        self.swo_active = true;
        Ok(())
    }

    fn disable_swo(&mut self) -> Result<(), ProbeRsError> {
        debug!("Stopping SWO capture");
        self.stop_swo_capture()?;
        self.swo_active = false;
        Ok(())
    }

    fn read_swo_timeout(&mut self, timeout: Duration) -> Result<Vec<u8>, ProbeRsError> {
        if self.swo_active {
            if self.swo_streaming {
                let buffer = self
                    .device
                    .read_swo_stream(timeout)
                    .map_err(anyhow::Error::from)?;
                log::trace!("SWO streaming buffer: {:?}", buffer);
                Ok(buffer)
            } else {
                let data = self.get_swo_data()?;
                log::trace!("SWO polled data: {:?}", data);
                Ok(data)
            }
        } else {
            Ok(Vec::new())
        }
    }

    fn swo_poll_interval_hint(&mut self, config: &SwoConfig) -> Option<std::time::Duration> {
        let caps = self.capabilities.expect("This is a bug. Please report it.");
        if caps.swo_streaming_trace_implemented && self.device.swo_streaming_supported() {
            // Streaming reads block waiting for new data so any polling interval is fine
            Some(std::time::Duration::from_secs(0))
        } else {
            match self.swo_buffer_size {
                // Given the buffer size and SWO baud rate we can estimate a poll rate.
                Some(buf_size) => poll_interval_from_buf_size(config, buf_size),

                // If we don't know the buffer size, we can't give a meaningful hint.
                None => None,
            }
        }
    }

    fn swo_buffer_size(&mut self) -> Option<usize> {
        self.swo_buffer_size
    }
}

impl Drop for CmsisDap {
    fn drop(&mut self) {
        debug!("Detaching from CMSIS-DAP probe");
        // We ignore the error cases as we can't do much about it anyways.
        let _ = self.process_batch();

        // If SWO is active, disable it before calling detach,
        // which ensures detach won't error on disabling SWO.
        if self.swo_active {
            let _ = self.disable_swo();
        }

        let _ = self.detach();
    }
}<|MERGE_RESOLUTION|>--- conflicted
+++ resolved
@@ -7,13 +7,8 @@
         communication_interface::UninitializedArmProbe,
         dp::{Abort, Ctrl},
         swo::poll_interval_from_buf_size,
-<<<<<<< HEAD
-        ArmCommunicationInterface, DapError, Pins, PortType, RawDapAccess, Register, SwoAccess,
-        SwoConfig, SwoMode,
-=======
-        ArmCommunicationInterface, DapError, DpAddress, PortType, RawDapAccess, Register,
+        ArmCommunicationInterface, DapError, DpAddress, Pins, PortType, RawDapAccess, Register,
         SwoAccess, SwoConfig, SwoMode,
->>>>>>> efad68e1
     },
     probe::{cmsisdap::commands::CmsisDapError, BatchCommand},
     DebugProbe, DebugProbeError, DebugProbeSelector, Error as ProbeRsError, WireProtocol,
@@ -587,11 +582,14 @@
                     self.process_batch()?;
 
                     // dormant-to-swd + line reset
-                    self.send_swj_sequences(SequenceRequest::new(&[
-                        0xff, 0x92, 0xf3, 0x09, 0x62, 0x95, 0x2d, 0x85, 0x86, 0xe9, 0xaf, 0xdd,
-                        0xe3, 0xa2, 0x0e, 0xbc, 0x19, 0xa0, 0xf1, 0xff, 0xff, 0xff, 0xff, 0xff,
-                        0xff, 0xff, 0xff, 0x00,
-                    ])?)?;
+                    self.send_swj_sequences(SequenceRequest::new(
+                        &[
+                            0xff, 0x92, 0xf3, 0x09, 0x62, 0x95, 0x2d, 0x85, 0x86, 0xe9, 0xaf, 0xdd,
+                            0xe3, 0xa2, 0x0e, 0xbc, 0x19, 0xa0, 0xf1, 0xff, 0xff, 0xff, 0xff, 0xff,
+                            0xff, 0xff, 0xff, 0x00,
+                        ],
+                        28 * 8,
+                    )?)?;
 
                     // TARGETSEL write.
                     // The TARGETSEL write is not ACKed by design. We can't use a normal register write
@@ -599,7 +597,7 @@
                     let parity = targetsel.count_ones() % 2;
                     let data = &((parity as u64) << 45 | (targetsel as u64) << 13 | 0x1f99)
                         .to_le_bytes()[..6];
-                    self.send_swj_sequences(SequenceRequest::new(data)?)?;
+                    self.send_swj_sequences(SequenceRequest::new(data, 6 * 8)?)?;
 
                     // "A write to the TARGETSEL register must always be followed by a read of the DPIDR register or a line reset. If the
                     // response to the DPIDR read is incorrect, or there is no response, the host must start the sequence again."
